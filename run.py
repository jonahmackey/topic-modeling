import os

import pandas as pd
import numpy as np
from sklearn.cluster import AgglomerativeClustering
from sklearn.feature_extraction.text import CountVectorizer
from sklearn.preprocessing import normalize

from sentence_transformers import SentenceTransformer
from cleantext import clean
import nltk
from nltk.corpus import stopwords

nltk.download('punkt')
nltk.download('stopwords')

import argparse


def clean_data(text_data: list, sent: bool):  
    """Cleans the text_data and splits it up into sentences.

    Args:
        text_data (list): Text data stored in a list of strings.
    """
    cleaned_data = []

    for i in range(len(text_data)): 
        text = text_data[i]
        clean_text = clean(text)
        clean_text = clean_text.replace('*', '')
        clean_text = clean_text.replace('-', '')
        clean_text = clean_text.replace('\n', '. ')
        clean_text = clean_text.replace('..', '.')
        clean_text = clean_text.strip()
        clean_text = clean_text.replace('  ', ' ')
<<<<<<< HEAD
        if clean_text == '':
=======
        if clean_text == '' or clean_text == ' ':
>>>>>>> 2ecde2c6
            continue
        if clean_text[0] == ' ':
            clean_text = clean_text[1:]
        if clean_text[-1] != '.':
            clean_text = clean_text + '.'
            
        if sent:
            clean_text = nltk.tokenize.sent_tokenize(clean_text)        
        else: 
            clean_text = [clean_text]
        
        cleaned_data += clean_text
    
    return cleaned_data

    
def extract_topics(text_data: list, 
                   classes: list, 
                   apply_tfidf: bool, 
                   ignore_words: list):
    """Extracts the top 5 unigrams from each cluster.
    
    Args:
        text_data (list): Text data stored in a list of strings.
        classes (np.ndarray): The cluster labels.
        apply_tfidf (bool): Whether to apply the TF-IDF to the within cluster word counts.
        ignore_words (list): A list of words to ignore when extracting the topics.
        save_dir (str): The directory to save the plot to.
    """
    stop_words = stopwords.words('english') + ignore_words
    
    unique_classes = np.unique(classes)
    
    # get bag of words for text data
    vectorizer = CountVectorizer(stop_words=stop_words)
    text_bow = vectorizer.fit_transform(text_data).toarray() 
    
    # get vocabulary
    vocab = vectorizer.vocabulary_
    vocab = {v: k for k, v in vocab.items()}
    
    # get bag of words for clusters
    clusters_bow = [text_bow[classes == i].sum(axis=0) for i in unique_classes] 
    clusters_bow = np.stack(clusters_bow) 
    
    # apply class tf-idf
    if apply_tfidf:
        n_features = clusters_bow.shape[1]
        
        f_x = clusters_bow.sum(axis=0) # freq of words across all classes
        avg = clusters_bow.sum(axis=1).mean() # calculate avg number of words per cluster
        clusters_bow_norm = normalize(clusters_bow, axis=1, norm='l1', copy=False)
        
        idf = np.log((avg / f_x)+1)
        np.fill_diagonal(np.zeros((n_features, n_features)), idf)
        
        clusters_bow = clusters_bow_norm * idf 
        
    topics = []
    
    for i in range(clusters_bow.shape[0]):
        # get top 5 unigrams
        top5 = clusters_bow[i].argsort()[-5:] 
        top5 = [vocab[x] for x in top5]
        top5.reverse()
        top5 = '_'.join(top5)
        
        topics.append(top5)
    
    return topics


def cluster(data_path: str,
            model: str,  
            sent: bool,
            thresh: float):
    """Embeds and clusters the text data.
    
    Args:
        data_path (str): The path to the .xlsx data.
        model (str): The sentence transformer model to use.
        sent (bool): Whether to split the text into sentences.
        thresh (float): The threshold to use for agglomerative clustering.
    """
    
    dataset = pd.read_excel(data_path, header=0)    
    question = dataset.columns[0]
    
    print('QUESTION:\n    ', f'"{question}"')

    # clean data
    responses = dataset[dataset.columns[0]].dropna().tolist()
    responses = clean_data(responses, sent=sent) 

    # embed data
    embedding_model = SentenceTransformer(model)
    embeddings = embedding_model.encode(responses) 
    embeddings = embeddings / np.linalg.norm(embeddings, axis=1, keepdims=True)
    
    # cluster embeddings
    clustering_model = AgglomerativeClustering(n_clusters=None, 
                                               distance_threshold=thresh, 
                                               metric='euclidean',
                                               linkage='ward')
    classes = clustering_model.fit_predict(embeddings) # (556,)
    
    return responses, classes, embeddings

def save_results(responses: list, 
                 classes: list, 
                 embeddings: np.ndarray,
                 topics: list,
                 save_dir: str):
    """Saves results to a .txt file. For each cluster, results are saved in the following format:
    
    CLUSTER <cluster_id> | SIZE <cluster_size> | TOPIC <cluster_topics>:
        <response_1> - <response_5>
        ...
        <response_n-5> - <response_n>
    
    where the responses are sorted by distance from the cluster mean.
    
    Args:
        responses (list): The list of responses.
        classes (np.ndarray): The cluster labels.
        embeddings (np.ndarray): The text embeddings.
        topics (list): The topics for each cluster.
        save_dir (str): The directory to save the results to.
    """
    responses = np.array(responses)
    classes = np.array(classes)
    topics = np.array(topics)
    
    # sort clusters by size
    unique_classes = np.unique(classes)
    cluster_sizes = np.array([len(embeddings[classes == i]) for i in unique_classes])
    cluster_sorted = np.flip(np.argsort(cluster_sizes)) # shape? 
    
    result = ''
    for i in range(len(unique_classes)):
        cluster_idx = cluster_sorted[i]
        
        # get cluster and responses
        cluster = embeddings[classes == cluster_idx]
        cluster_responses = responses[classes == cluster_idx]
        
        # compute distance between each vector and the mean vector
        cluster_mean = np.mean(cluster, axis=0)
        distances = np.linalg.norm(cluster - cluster_mean, axis=1)
        
        # sort the indices based on the distance in ascending order
        sorted_indices = np.argsort(distances)

        # aggregate results
        result += f'CLUSTER {cluster_idx} | SIZE {len(cluster)} | TOPICS {topics[cluster_idx]}:\n'
        for sentence_id in sorted_indices[:5]:
            result += f'\t{cluster_responses[sentence_id]}\n'
        result += "\t...\n" 
        for sentence_id in sorted_indices[-5:]:
            result += f'\t{cluster_responses[sentence_id]}\n'
        result += "\n"
    
    # save results to a .txt file
    with open(save_dir + 'results.txt', 'w') as f:
        f.write(result)
        
    return result


if __name__ == '__main__':
    parser = argparse.ArgumentParser()
    
    parser.add_argument('--data_path', type=str, default='./datasets/expect_from_peers.xlsx', 
                        help='Path to excel (.xlsx) file containing survey responses.')
    
    parser.add_argument('--sent', type=str, default='true', 
                        help='Whether or not to split up the input text into sentences.')
    
    parser.add_argument('--ignore_words', nargs='+', default=['expect', 'peers'],
                        help='Words to ignore when extracting cluster topics.')
    
    parser.add_argument('--model', type=str, default='all-MiniLM-L12-v2', 
                        help='The embedding model from sentence-transformers.')
  
    parser.add_argument('--thresh', type=float, default=2.5,
                        help='The threshold to use for agglomerative clustering.')
    
    parser.add_argument('--save_dir', type=str, default='./example/', 
                        help='The directory to save results in.')
    
    args = parser.parse_args()
    
    try:
        os.mkdir(args.save_dir)
    except:
        pass
    
    sent = (args.sent == 'true')
    
    # clustering
    responses, classes, embeddings = cluster(data_path=args.data_path,
                                           model=args.model,
                                           sent=sent,
                                           thresh=args.thresh)
    
    # extract topics
    topics = extract_topics(text_data=responses, 
                            classes=classes, 
                            apply_tfidf=True, 
                            ignore_words=args.ignore_words)
    
    # save results
    result = save_results(responses=responses,
                          classes=classes,
                          embeddings=embeddings,
                          topics=topics,
                          save_dir=args.save_dir)
    
    print(result)
    
    with open(args.save_dir + 'params.txt', 'w') as f:
        f.write(f"Parameters:\n\ndata_path: {args.data_path}\nsent: {sent}\nignore_words: {args.ignore_words}\nmodel: {args.model}\nthresh: {args.thresh}\n")
        <|MERGE_RESOLUTION|>--- conflicted
+++ resolved
@@ -34,11 +34,7 @@
         clean_text = clean_text.replace('..', '.')
         clean_text = clean_text.strip()
         clean_text = clean_text.replace('  ', ' ')
-<<<<<<< HEAD
-        if clean_text == '':
-=======
         if clean_text == '' or clean_text == ' ':
->>>>>>> 2ecde2c6
             continue
         if clean_text[0] == ' ':
             clean_text = clean_text[1:]
